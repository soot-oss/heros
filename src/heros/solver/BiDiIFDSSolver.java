--- conflicted
+++ resolved
@@ -158,14 +158,9 @@
 		private void unpausePathEdgesForSource(N sourceStmt) {
 			Set<PathEdge<N, AbstractionWithSourceStmt>> pausedEdges = pausedPathEdges.get(sourceStmt);
 			if(pausedEdges!=null) {
-<<<<<<< HEAD
-				for(PathEdge<N, AbstractionWithSourceStmt<N, D>> pausedEdge: pausedEdges) {
-					logger.debug("-- UNPAUSE {}: {}",debugName, pausedEdge);
-=======
-				for(PathEdge<N, AbstractionWithSourceStmt> pausedEdge: pausedEdges) {
+			for(PathEdge<N, AbstractionWithSourceStmt> pausedEdge: pausedEdges) {
 					if(DEBUG)
-						System.err.println("-- UNPAUSE "+debugName+": "+pausedEdge);
->>>>>>> 6a582013
+						logger.debug("-- UNPAUSE {}: {}",debugName, pausedEdge);
 					super.processExit(pausedEdge);
 				}
 				pausedPathEdges.remove(sourceStmt);
